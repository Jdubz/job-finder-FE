/**
 * Content Items API Client
 *
 * Handles CRUD operations for content items (experience, projects, skills, etc.)
<<<<<<< HEAD
 * Integrates with job-finder-FE Backend Functions content-items API.
=======
 * Integrates with Firebase Cloud Functions content-items API.
>>>>>>> 35aabf65
 */

import { BaseApiClient, type RequestOptions } from "./base-client"
import type {
  ContentItem,
  ContentItemWithChildren,
  ContentItemApiResponse,
  CreateContentItemData,
  UpdateContentItemData,
  ContentItemFilters,
  ContentItemType,
} from "@/types/content-items"

/**
 * Content Items API Client
 */
export class ContentItemsClient extends BaseApiClient {
  private readonly baseEndpoint = "manageContentItems"

  /**
   * Get all content items with optional filtering
   */
  async getItems(filters?: ContentItemFilters, options?: RequestOptions): Promise<ContentItem[]> {
    const params = new URLSearchParams()

    if (filters) {
      if (filters.type) params.append("type", filters.type.join(","))
      if (filters.parentId !== undefined) params.append("parentId", filters.parentId || "")
      if (filters.visibility) params.append("visibility", filters.visibility.join(","))
      if (filters.tags) params.append("tags", filters.tags.join(","))
      if (filters.search) params.append("search", filters.search)
      if (filters.limit) params.append("limit", filters.limit.toString())
      if (filters.offset) params.append("offset", filters.offset.toString())
    }

    const url = params.toString() ? `${this.baseEndpoint}?${params}` : this.baseEndpoint
    const response = await this.get<ContentItemApiResponse>(url, options)

    if (!response.success || !response.data?.items) {
      throw new Error(response.error || "Failed to fetch content items")
    }

    return response.data.items
  }

  /**
   * Get content items organized in a hierarchy (with children)
   */
  async getHierarchy(
    filters?: ContentItemFilters,
    options?: RequestOptions
  ): Promise<ContentItemWithChildren[]> {
    const params = new URLSearchParams()
    params.append("hierarchy", "true")

    if (filters) {
      if (filters.type) params.append("type", filters.type.join(","))
      if (filters.visibility) params.append("visibility", filters.visibility.join(","))
      if (filters.tags) params.append("tags", filters.tags.join(","))
      if (filters.search) params.append("search", filters.search)
    }

    const response = await this.get<ContentItemApiResponse>(
      `${this.baseEndpoint}?${params}`,
      options
    )

    if (!response.success || !response.data?.hierarchy) {
      throw new Error(response.error || "Failed to fetch content items hierarchy")
    }

    return response.data.hierarchy
  }

  /**
   * Get a single content item by ID
   */
  async getItem(id: string, options?: RequestOptions): Promise<ContentItem> {
    const response = await this.get<ContentItemApiResponse>(`${this.baseEndpoint}/${id}`, options)

    if (!response.success || !response.data?.item) {
      throw new Error(response.error || "Failed to fetch content item")
    }

    return response.data.item
  }

  /**
   * Create a new content item
   */
  async createItem(data: CreateContentItemData, options?: RequestOptions): Promise<ContentItem> {
    const response = await this.post<ContentItemApiResponse>(
      this.baseEndpoint,
      {
        action: "create",
        ...data,
      },
      options
    )

    if (!response.success || !response.data?.item) {
      throw new Error(response.error || "Failed to create content item")
    }

    return response.data.item
  }

  /**
   * Update an existing content item
   */
  async updateItem(
    id: string,
    data: UpdateContentItemData,
    options?: RequestOptions
  ): Promise<ContentItem> {
    const response = await this.put<ContentItemApiResponse>(
      `${this.baseEndpoint}/${id}`,
      {
        action: "update",
        ...data,
      },
      options
    )

    if (!response.success || !response.data?.item) {
      throw new Error(response.error || "Failed to update content item")
    }

    return response.data.item
  }

  /**
   * Delete a content item (and optionally its children)
   */
  async deleteItem(
    id: string,
    deleteChildren?: boolean,
    options?: RequestOptions
  ): Promise<number> {
    const params = new URLSearchParams()
    if (deleteChildren) params.append("deleteChildren", "true")

    const url = params.toString()
      ? `${this.baseEndpoint}/${id}?${params}`
      : `${this.baseEndpoint}/${id}`

    const response = await this.delete<ContentItemApiResponse>(url, options)

    if (!response.success) {
      throw new Error(response.error || "Failed to delete content item")
    }

    return response.data?.deletedCount || 1
  }

  /**
   * Reorder content items
   */
  async reorderItems(
    items: Array<{ id: string; order: number }>,
    options?: RequestOptions
  ): Promise<void> {
    const response = await this.patch<ContentItemApiResponse>(
      `${this.baseEndpoint}/reorder`,
      {
        items,
      },
      options
    )

    if (!response.success) {
      throw new Error(response.error || "Failed to reorder content items")
    }
  }

  /**
   * Get content items by type
   */
  async getItemsByType<T extends ContentItem>(
    type: ContentItemType,
    options?: RequestOptions
  ): Promise<T[]> {
    const items = await this.getItems({ type: [type] }, options)
    return items as T[]
  }

  /**
   * Get all companies (work experience)
   */
  async getCompanies(options?: RequestOptions) {
    return this.getItemsByType("company", options)
  }

  /**
   * Get all projects (optionally for a specific company)
   */
  async getProjects(companyId?: string, options?: RequestOptions) {
    const filters: ContentItemFilters = companyId
      ? { type: ["project"], parentId: companyId }
      : { type: ["project"] }
    return this.getItems(filters, options)
  }

  /**
   * Get all skill groups
   */
  async getSkillGroups(options?: RequestOptions) {
    return this.getItemsByType("skill-group", options)
  }

  /**
   * Get all education items
   */
  async getEducation(options?: RequestOptions) {
    return this.getItemsByType("education", options)
  }

  /**
   * Get profile sections
   */
  async getProfileSections(options?: RequestOptions) {
    return this.getItemsByType("profile-section", options)
  }

  /**
   * Get text sections
   */
  async getTextSections(options?: RequestOptions) {
    return this.getItemsByType("text-section", options)
  }

  /**
   * Import content items from JSON
   */
  async importItems(
    items: CreateContentItemData[],
    options?: RequestOptions
  ): Promise<ContentItem[]> {
    const response = await this.post<ContentItemApiResponse>(
      `${this.baseEndpoint}/import`,
      {
        items,
      },
      options
    )

    if (!response.success || !response.data?.items) {
      throw new Error(response.error || "Failed to import content items")
    }

    return response.data.items
  }

  /**
   * Export all content items
   */
  async exportItems(
    filters?: ContentItemFilters,
    options?: RequestOptions
  ): Promise<ContentItem[]> {
    const params = new URLSearchParams()

    if (filters) {
      if (filters.type) params.append("type", filters.type.join(","))
      if (filters.visibility) params.append("visibility", filters.visibility.join(","))
      if (filters.tags) params.append("tags", filters.tags.join(","))
    }

    const url = params.toString()
      ? `${this.baseEndpoint}/export?${params}`
      : `${this.baseEndpoint}/export`

    const response = await this.get<ContentItemApiResponse>(url, options)

    if (!response.success || !response.data?.items) {
      throw new Error(response.error || "Failed to export content items")
    }

    return response.data.items
  }

  /**
   * Search content items
   */
  async searchItems(query: string, options?: RequestOptions): Promise<ContentItem[]> {
    return this.getItems({ search: query }, options)
  }
}

<<<<<<< HEAD
// job-finder-FE Functions URL from environment
=======
// Firebase Functions URL from environment
>>>>>>> 35aabf65
const portfolioFunctionsUrl =
  import.meta.env.VITE_PORTFOLIO_FUNCTIONS_URL ||
  "https://us-central1-static-sites-257923.cloudfunctions.net"

// Create singleton instance
export const contentItemsClient = new ContentItemsClient(portfolioFunctionsUrl)<|MERGE_RESOLUTION|>--- conflicted
+++ resolved
@@ -2,11 +2,7 @@
  * Content Items API Client
  *
  * Handles CRUD operations for content items (experience, projects, skills, etc.)
-<<<<<<< HEAD
- * Integrates with job-finder-FE Backend Functions content-items API.
-=======
  * Integrates with Firebase Cloud Functions content-items API.
->>>>>>> 35aabf65
  */
 
 import { BaseApiClient, type RequestOptions } from "./base-client"
@@ -296,11 +292,7 @@
   }
 }
 
-<<<<<<< HEAD
-// job-finder-FE Functions URL from environment
-=======
 // Firebase Functions URL from environment
->>>>>>> 35aabf65
 const portfolioFunctionsUrl =
   import.meta.env.VITE_PORTFOLIO_FUNCTIONS_URL ||
   "https://us-central1-static-sites-257923.cloudfunctions.net"
