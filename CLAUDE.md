--- conflicted
+++ resolved
@@ -6,11 +6,7 @@
 
 This is the **Job Finder Frontend** - a standalone React application for job search automation, AI-powered resume generation, and job application management. It integrates with:
 
-<<<<<<< HEAD
-- **job-finder-FE Backend** (Firebase Functions) - AI resume generation, contact form
-=======
 - **Firebase Functions** (Backend API) - AI resume generation, contact form, content management
->>>>>>> 35aabf65
 - **Job-Finder Python Service** - Job scraping, matching, and queue management
 - **Shared Firestore Database** - Real-time data synchronization
 
@@ -325,11 +321,7 @@
 
 ## Cross-Project Integration
 
-<<<<<<< HEAD
-### job-finder-FE Backend Functions
-=======
 ### Firebase Cloud Functions (Backend API)
->>>>>>> 35aabf65
 
 **Endpoints:**
 - `POST /manageGenerator` - AI resume/cover letter generation
